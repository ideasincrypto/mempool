<div class="container-xl">

  <div class="title-block">
    <div *ngIf="rbfTransaction && !tx?.status?.confirmed" class="alert alert-mempool" role="alert">
      <span i18n="transaction.rbf.replacement|RBF replacement">This transaction has been replaced by:</span>
      <app-truncate [text]="rbfTransaction.txid" [lastChars]="12" [link]="['/tx/' | relativeUrl, rbfTransaction.txid]"></app-truncate>
    </div>

    <div *ngIf="acceleratorAvailable && accelerateCtaType === 'alert' && !tx?.status?.confirmed" class="alert alert-mempool alert-dismissible" role="alert">
      <span><a class="link accelerator" (click)="onAccelerateClicked()">Accelerate</a> this transaction using the Mempool Accelerator &trade;</span>
      <button type="button" class="close" aria-label="Close" (click)="dismissAccelAlert()">
        <span aria-hidden="true">&times;</span>
      </button>
    </div>

    <ng-container *ngIf="!rbfTransaction || rbfTransaction?.size || tx">
      <h1 i18n="shared.transaction">Transaction</h1>

      <span class="tx-link">
        <span class="txid">
          <app-truncate [text]="txId" [lastChars]="12" [link]="['/tx/' | relativeUrl, txId]">
            <app-clipboard [text]="txId"></app-clipboard>
          </app-truncate>
        </span>
      </span>

      <div class="container-buttons">
        <app-confirmations
          *ngIf="tx"
          [chainTip]="latestBlock?.height"
          [height]="tx?.status?.block_height"
          [replaced]="replaced"
          [removed]="this.rbfInfo?.mined && !this.tx?.status?.confirmed"
        ></app-confirmations>
      </div>
    </ng-container>
  </div>
  <div class="clearfix"></div>

  <ng-template [ngIf]="!isLoadingTx && !error">

    <ng-template [ngIf]="tx?.status?.confirmed" [ngIfElse]="unconfirmedTemplate">

      <div class="box">
        <div class="row">
          <div class="col-sm">
            <table class="table table-borderless table-striped">
              <tbody>
                <tr>
                  <td i18n="block.timestamp">Timestamp</td>
                  <td>
                    &lrm;{{ tx.status.block_time * 1000 | date:'yyyy-MM-dd HH:mm' }}
                    <div class="lg-inline">
                      <i class="symbol">(<app-time kind="since" [time]="tx.status.block_time" [fastRender]="true"></app-time>)</i>
                    </div>
                  </td>
                </tr>
                <ng-template [ngIf]="transactionTime > 0">
                  <tr>
                    <td i18n="transaction.confirmed|Transaction Confirmed state">Confirmed</td>
                    <td><app-time kind="span" [time]="tx.status.block_time - transactionTime" [fastRender]="true" [relative]="true"></app-time></td>
                  </tr>
                </ng-template>
                <tr *ngIf="network !== 'liquid' && network !== 'liquidtestnet' && featuresEnabled">
                  <td class="td-width" i18n="transaction.features|Transaction features">Features</td>
                  <td>
                    <app-tx-features [tx]="tx"></app-tx-features>
                  </td>
                </tr>
              </tbody>
            </table>
          </div>
          <div class="col-sm">
            <ng-container *ngTemplateOutlet="feeTable"></ng-container>
          </div>
        </div>
      </div>

    </ng-template>

    <ng-container *ngIf="!tx?.status?.confirmed && showAccelerationSummary">
      <div class="title mt-3" id="acceleratePreviewAnchor">
        <h2>Accelerate</h2>
      </div>

      <div class="box">
        <div class="row">
          <div class="col">
            Test
          </div>
        </div>
        <div class="row">
          <div class="col">
            Test
          </div>
        </div>
        <div class="row">
          <div class="col">
            Test
          </div>
        </div>
      </div>

    </ng-container>

    <span id="acceleratePreviewAnchor"></span>

    <ng-template #unconfirmedTemplate>

      <div class="box">
        <div class="row">
          <div class="col-sm">
            <table class="table table-borderless table-striped">
              <tbody>
                <ng-template [ngIf]="transactionTime !== 0">
                  <tr *ngIf="transactionTime === -1; else firstSeenTmpl">
                    <td><span class="skeleton-loader"></span></td>
                    <td><span class="skeleton-loader"></span></td>
                  </tr>
                  <ng-template #firstSeenTmpl>
                    <tr>
                      <td i18n="transaction.first-seen|Transaction first seen">First seen</td>
                      <td><i><app-time kind="since" [time]="transactionTime" [fastRender]="true"></app-time></i></td>
                    </tr>
                  </ng-template>
                </ng-template>
                <tr *ngIf="!replaced && !isCached">
                  <td class="td-width align-items-center align-middle" i18n="transaction.eta|Transaction ETA">ETA</td>
                  <td>
                    <ng-template [ngIf]="this.mempoolPosition?.block == null" [ngIfElse]="estimationTmpl">
                      <span class="skeleton-loader"></span>
                    </ng-template>
                    <ng-template #estimationTmpl>
                      <ng-template [ngIf]="this.mempoolPosition.block >= 7" [ngIfElse]="belowBlockLimit">
<<<<<<< HEAD
                        <span class="eta d-flex align-items-center">
                          <span class="flex-grow-1" i18n="transaction.eta.in-several-hours|Transaction ETA in several hours or more">In several hours (or more)</span>
                          <button class="btn btn-sm btn-purple accelerate" *ngIf="acceleratorAvailable && accelerateCtaType === 'button'" (click)="onAccelerateClicked()">
                            Accelerate
                          </button>
=======
                        <span class="eta" [class]="acceleratorAvailable ? 'd-flex justify-content-end' : ''">
                          <span i18n="transaction.eta.in-several-hours|Transaction ETA in several hours or more">In several hours (or more)</span>
                          <span *ngIf="acceleratorAvailable" class="ml-2"></span>
                          <a *ngIf="acceleratorAvailable" [href]="'/services/accelerator/accelerate?txid=' + tx.txid" class="btn badge badge-primary accelerate ml-auto" i18n="transaction.accelerate|Accelerate button label">Accelerate</a>
>>>>>>> ac56f70f
                        </span>
                      </ng-template>
                      <ng-template #belowBlockLimit>
                        <ng-template [ngIf]="network === 'liquid' || network === 'liquidtestnet'" [ngIfElse]="timeEstimateDefault">
                          <app-time kind="until" [time]="(60 * 1000 * this.mempoolPosition.block) + now" [fastRender]="false" [fixedRender]="true"></app-time>
                        </ng-template>
                        <ng-template #timeEstimateDefault>
<<<<<<< HEAD
                          <span class="d-flex align-items-center">
                            <app-time class="flex-grow-1" kind="until" *ngIf="(da$ | async) as da;" [time]="da.timeAvg * (this.mempoolPosition.block + 1) + now + da.timeOffset" [fastRender]="false" [fixedRender]="true"></app-time>
                            <button class="btn btn-sm btn-purple accelerate" *ngIf="acceleratorAvailable && accelerateCtaType === 'button'" (click)="onAccelerateClicked()">
                              Accelerate
                            </button>
=======
                          <span [class]="acceleratorAvailable ? 'd-flex justify-content-end' : ''">
                            <app-time kind="until" *ngIf="(da$ | async) as da;" [time]="da.timeAvg * (this.mempoolPosition.block + 1) + now + da.timeOffset" [fastRender]="false" [fixedRender]="true"></app-time>
                            <span *ngIf="acceleratorAvailable" class="ml-2"></span>
                            <a *ngIf="acceleratorAvailable" [href]="'/services/accelerator/accelerate?txid=' + tx.txid" class="btn badge badge-primary accelerate ml-auto" i18n="transaction.accelerate|Accelerate button label">Accelerate</a>
>>>>>>> ac56f70f
                          </span>
                        </ng-template>
                      </ng-template>
                    </ng-template>
                  </td>
                </tr>
                <tr *ngIf="network !== 'liquid' && network !== 'liquidtestnet'">
                  <td class="td-width" i18n="transaction.features|Transaction Features">Features</td>
                  <td>
                    <app-tx-features [tx]="tx"></app-tx-features>
                  </td>
                </tr>
              </tbody>
            </table>
          </div>
          <div class="col-sm">
            <ng-container *ngTemplateOutlet="feeTable"></ng-container>
          </div>
        </div>
      </div>
    </ng-template>

    <ng-template [ngIf]="showCpfpDetails">
      <br>

      <h2 class="text-left">CPFP <fa-icon [icon]="['fas', 'info-circle']" [fixedWidth]="true" size="xs"></fa-icon></h2>
      <div class="box cpfp-details">
        <table class="table table-fixed table-borderless table-striped">
          <thead>
            <tr>
              <th i18n="transactions-list.vout.scriptpubkey-type">Type</th>
              <th class="txids" i18n="dashboard.latest-transactions.txid">TXID</th>
              <th *only-vsize class="d-none d-lg-table-cell" i18n="transaction.vsize|Transaction Virtual Size">Virtual size</th>
              <th *only-weight class="d-none d-lg-table-cell" i18n="transaction.weight|Transaction Weight">Weight</th>
              <th i18n="transaction.fee-rate|Transaction fee rate">Fee rate</th>
              <th class="d-none d-lg-table-cell"></th>
            </tr>
          </thead>
          <tbody>
            <ng-template [ngIf]="cpfpInfo?.descendants?.length">
              <tr *ngFor="let cpfpTx of cpfpInfo.descendants">
                <td><span class="badge badge-primary" i18n="transaction.descendant|Descendant">Descendant</span></td>
                <td>
                  <app-truncate [text]="cpfpTx.txid" [link]="['/tx' | relativeUrl, cpfpTx.txid]"></app-truncate>
                </td>
                <td *only-vsize class="d-none d-lg-table-cell" [innerHTML]="cpfpTx.weight / 4 | vbytes: 2"></td>
                <td *only-weight class="d-none d-lg-table-cell" [innerHTML]="cpfpTx.weight | wuBytes: 2"></td>
                <td><app-fee-rate [fee]="cpfpTx.fee" [weight]="cpfpTx.weight"></app-fee-rate></td>
                <td class="d-none d-lg-table-cell"><fa-icon  *ngIf="roundToOneDecimal(cpfpTx) > roundToOneDecimal(tx)"  class="arrow-green" [icon]="['fas', 'angle-double-up']" [fixedWidth]="true"></fa-icon></td>
              </tr>
            </ng-template>
            <ng-template [ngIf]="cpfpInfo?.bestDescendant">
              <tr>
                <td><span class="badge badge-success" i18n="transaction.descendant|Descendant">Descendant</span></td>
                <td class="txids">
                  <app-truncate [text]="cpfpInfo.bestDescendant.txid" [link]="['/tx' | relativeUrl, cpfpInfo.bestDescendant.txid]"></app-truncate>
                </td>
                <td *only-vsize class="d-none d-lg-table-cell" [innerHTML]="cpfpInfo.bestDescendant.weight / 4 | vbytes: 2"></td>
                <td *only-weight class="d-none d-lg-table-cell" [innerHTML]="cpfpInfo.bestDescendant.weight | wuBytes: 2"></td>
                <td><app-fee-rate [fee]="cpfpInfo.bestDescendant.fee" [weight]="cpfpInfo.bestDescendant.weight"></app-fee-rate></td>
                <td class="d-none d-lg-table-cell"><fa-icon class="arrow-green" [icon]="['fas', 'angle-double-up']" [fixedWidth]="true"></fa-icon></td>
              </tr>
            </ng-template>
            <ng-template [ngIf]="cpfpInfo?.ancestors?.length">
              <tr *ngFor="let cpfpTx of cpfpInfo.ancestors">
                <td><span class="badge badge-primary" i18n="transaction.ancestor|Transaction Ancestor">Ancestor</span></td>
                <td class="txids">
                  <app-truncate [text]="cpfpTx.txid" [link]="['/tx' | relativeUrl, cpfpTx.txid]"></app-truncate>
                </td>
                <td *only-vsize class="d-none d-lg-table-cell" [innerHTML]="cpfpTx.weight / 4 | vbytes: 2"></td>
                <td *only-weight class="d-none d-lg-table-cell" [innerHTML]="cpfpTx.weight | wuBytes: 2"></td>
                <td><app-fee-rate [fee]="cpfpTx.fee" [weight]="cpfpTx.weight"></app-fee-rate></td>
                <td class="d-none d-lg-table-cell"><fa-icon *ngIf="roundToOneDecimal(cpfpTx) < roundToOneDecimal(tx)" class="arrow-red" [icon]="['fas', 'angle-double-down']" [fixedWidth]="true"></fa-icon></td>
              </tr>
            </ng-template>
          </tbody>
        </table>
      </div>
    </ng-template>

    <br>

    <ng-container *ngIf="rbfInfo">
      <div class="title float-left">
        <h2 id="rbf" i18n="transaction.rbf-history|RBF History">RBF History</h2>
      </div>
      <div class="clearfix"></div>
      <app-rbf-timeline [txid]="txId" [replacements]="rbfInfo"></app-rbf-timeline>
      <br>
    </ng-container>

    <ng-container *ngIf="flowEnabled; else flowPlaceholder">
      <div class="title float-left">
        <h2 id="flow" i18n="transaction.flow|Transaction flow">Flow</h2>
      </div>

      <button type="button" class="btn btn-outline-info flow-toggle btn-sm float-right" (click)="toggleGraph()" i18n="hide-diagram">Hide diagram</button>

      <div class="clearfix"></div>

      <div class="box">
        <div class="graph-container" #graphContainer>
          <tx-bowtie-graph
            [tx]="tx"
            [cached]="isCached"
            [width]="graphWidth"
            [height]="graphHeight"
            [lineLimit]="inOutLimit"
            [maxStrands]="graphExpanded ? maxInOut : 24"
            [network]="network"
            [tooltip]="true"
            [connectors]="true"
            [inputIndex]="inputIndex" [outputIndex]="outputIndex"
          >
          </tx-bowtie-graph>
        </div>
        <div class="toggle-wrapper" *ngIf="maxInOut > 24">
          <button class="btn btn-sm btn-primary graph-toggle" (click)="expandGraph();" *ngIf="!graphExpanded; else collapseBtn"><span i18n="show-more">Show more</span></button>
          <ng-template #collapseBtn>
            <button class="btn btn-sm btn-primary graph-toggle" (click)="collapseGraph();"><span i18n="show-less">Show less</span></button>
          </ng-template>
        </div>
      </div>

      <br>
    </ng-container>
    <ng-template #flowPlaceholder>
      <div class="box hidden">
        <div class="graph-container" #graphContainer>
        </div>
      </div>
    </ng-template>

    <div class="subtitle-block">
      <div class="title">
        <h2 i18n="transaction.inputs-and-outputs|Transaction inputs and outputs">Inputs & Outputs</h2>
      </div>

      <div class="title-buttons">
        <button *ngIf="!flowEnabled" type="button" class="btn btn-outline-info flow-toggle btn-sm" (click)="toggleGraph()" i18n="show-diagram">Show diagram</button>
        <button type="button" class="btn btn-outline-info btn-sm" (click)="txList.toggleDetails()" i18n="transaction.details|Transaction Details">Details</button>
      </div>
    </div>


    <app-transactions-list #txList [transactions]="[tx]" [cached]="isCached" [errorUnblinded]="errorUnblinded" [inputIndex]="inputIndex" [outputIndex]="outputIndex" [transactionPage]="true"></app-transactions-list>

    <div class="title text-left">
      <h2 i18n="transaction.details">Details</h2>
    </div>
    <div class="box">
      <div class="row">
        <div class="col-sm">
          <table class="table table-borderless table-striped">
            <tbody>
              <tr>
                <td i18n="block.size">Size</td>
                <td [innerHTML]="'&lrm;' + (tx.size | bytes: 2)"></td>
              </tr>
              <tr>
                <td i18n="transaction.vsize|Transaction Virtual Size">Virtual size</td>
                <td [innerHTML]="'&lrm;' + (tx.weight / 4 | vbytes: 2)"></td>
              </tr>
              <tr *ngIf="cpfpInfo && cpfpInfo.adjustedVsize && cpfpInfo.adjustedVsize > (tx.weight / 4)">
                <td i18n="transaction.adjusted-vsize|Transaction Adjusted VSize">Adjusted vsize</td>
                <td [innerHTML]="'&lrm;' + (cpfpInfo.adjustedVsize | vbytes: 2)"></td>
              </tr>
              <tr>
                <td i18n="block.weight">Weight</td>
                <td [innerHTML]="'&lrm;' + (tx.weight | wuBytes: 2)"></td>
              </tr>
            </tbody>
          </table>
        </div>
        <div class="col-sm">
          <table class="table table-borderless table-striped">
            <tbody>
              <tr>
                <td i18n="transaction.version">Version</td>
                <td [innerHTML]="'&lrm;' + (tx.version | number)"></td>
              </tr>
              <tr>
                <td i18n="transaction.locktime">Locktime</td>
                <td [innerHTML]="'&lrm;' + (tx.locktime | number)"></td>
              </tr>
              <tr *ngIf="cpfpInfo && cpfpInfo.adjustedVsize && cpfpInfo.adjustedVsize > (tx.weight / 4)">
                <td i18n="transaction.sigops|Transaction Sigops">Sigops</td>
                <td [innerHTML]="'&lrm;' + (cpfpInfo.sigops | number)"></td>
              </tr>
              <tr>
                <td i18n="transaction.hex">Transaction hex</td>
                <td><a target="_blank" href="{{ network === '' ? '' : '/' + network }}/api/tx/{{ txId }}/hex"><fa-icon [icon]="['fas', 'external-link-alt']" [fixedWidth]="true"></fa-icon></a></td>
              </tr>
            </tbody>
          </table>
        </div>
      </div>
    </div>

  </ng-template>

  <ng-template [ngIf]="(isLoadingTx && !error) || loadingCachedTx">

    <div class="box">
      <div class="row">
        <div class="col-sm">
          <table class="table table-borderless table-striped">
            <tbody>
              <tr>
                <td class="td-width"><span class="skeleton-loader"></span></td>
                <td><span class="skeleton-loader"></span></td>
              </tr>
              <tr>
                <td><span class="skeleton-loader"></span></td>
                <td><span class="skeleton-loader"></span></td>
              </tr>
            </tbody>
          </table>
        </div>
        <div class="col-sm">
          <table class="table table-borderless table-striped">
            <tbody>
              <tr>
                <td class="td-width"><span class="skeleton-loader"></span></td>
                <td><span class="skeleton-loader"></span></td>
              </tr>
              <tr>
                <td><span class="skeleton-loader"></span></td>
                <td><span class="skeleton-loader"></span></td>
              </tr>
            </tbody>
          </table>
        </div>
      </div>
    </div>

    <br>

    <ng-container *ngIf="flowEnabled">
      <div class="title">
        <h2 i18n="transaction.flow|Transaction flow">Flow</h2>
      </div>

      <div class="box">
        <div class="graph-container" #graphContainer style="visibility: hidden;"></div>
        <div class="row">
          <div class="col-sm">
            <table class="table table-borderless table-striped">
              <tbody>
                <tr>
                  <td><span class="skeleton-loader"></span></td>
                </tr>
              </tbody>
            </table>
          </div>
          <div class="col-sm">
            <table class="table table-borderless table-striped">
              <tbody>
                <tr>
                  <td><span class="skeleton-loader"></span></td>
                </tr>
              </tbody>
            </table>
          </div>
        </div>
      </div>

      <br>
    </ng-container>

    <div class="title">
      <h2 i18n="transaction.inputs-and-outputs|Transaction inputs and outputs">Inputs & Outputs</h2>
    </div>

    <div class="box">
      <div class="row">
        <div class="col-sm">
          <table class="table table-borderless table-striped">
            <tbody>
              <tr>
                <td><span class="skeleton-loader"></span></td>
              </tr>
            </tbody>
          </table>
        </div>
        <div class="col-sm">
          <table class="table table-borderless table-striped">
            <tbody>
              <tr>
                <td><span class="skeleton-loader"></span></td>
              </tr>
            </tbody>
          </table>
        </div>
      </div>
    </div>

    <br>

    <div class="title">
      <h2 i18n="transaction.details">Details</h2>
    </div>

    <div class="box">
      <div class="row">
        <div class="col-sm">
          <table class="table table-borderless table-striped">
            <tbody>
              <tr>
                <td><span class="skeleton-loader"></span></td>
                <td><span class="skeleton-loader"></span></td>
              </tr>
              <tr>
                <td><span class="skeleton-loader"></span></td>
                <td><span class="skeleton-loader"></span></td>
              </tr>
              <tr>
                <td><span class="skeleton-loader"></span></td>
                <td><span class="skeleton-loader"></span></td>
              </tr>
            </tbody>
          </table>
        </div>
        <div class="col-sm">
          <table class="table table-borderless table-striped">
            <tbody>
              <tr>
                <td><span class="skeleton-loader"></span></td>
                <td><span class="skeleton-loader"></span></td>
              </tr>
              <tr>
                <td><span class="skeleton-loader"></span></td>
                <td><span class="skeleton-loader"></span></td>
              </tr>
              <tr>
                <td><span class="skeleton-loader"></span></td>
                <td><span class="skeleton-loader"></span></td>
              </tr>
            </tbody>
          </table>
        </div>
      </div>
    </div>

  </ng-template>

  <ng-template [ngIf]="error && !loadingCachedTx">

    <div class="text-center" *ngIf="waitingForTransaction; else errorTemplate">
      <h3 i18n="transaction.error.transaction-not-found">Transaction not found.</h3>
      <h5 i18n="transaction.error.waiting-for-it-to-appear">Waiting for it to appear in the mempool...</h5>
      <div class="spinner-border text-light mt-2"></div>
    </div>

    <ng-template #errorTemplate>
      <div class="text-center">
        <h3>{{ error.error }}</h3>
      </div>
    </ng-template>
  </ng-template>

</div>

<ng-template #feeTable>
  <table class="table table-borderless table-striped">
    <tbody>
      <tr *ngIf="isMobile && (network === 'liquid' || network === 'liquidtestnet' || !featuresEnabled)"></tr>
      <tr>
        <td class="td-width" i18n="transaction.fee|Transaction fee">Fee</td>
        <td>{{ tx.fee | number }} <span class="symbol" i18n="shared.sat|sat">sat</span> <span class="fiat"><app-fiat [blockConversion]="blockConversion" [value]="tx.fee"></app-fiat></span></td>
      </tr>
      <tr>
        <td i18n="transaction.fee-rate|Transaction fee rate">Fee rate</td>
        <td>
          <app-fee-rate [fee]="tx.feePerVsize"></app-fee-rate>
          <ng-template [ngIf]="tx?.status?.confirmed">
            &nbsp;
            <app-tx-fee-rating *ngIf="tx.fee && !hasEffectiveFeeRate" [tx]="tx"></app-tx-fee-rating>
          </ng-template>
        </td>
      </tr>
      <tr *ngIf="cpfpInfo && hasEffectiveFeeRate">
        <td *ngIf="tx.acceleration" i18n="transaction.accelerated-fee-rate|Accelerated transaction fee rate">Accelerated fee rate</td>
        <td *ngIf="!tx.acceleration" i18n="transaction.effective-fee-rate|Effective transaction fee rate">Effective fee rate</td>
        <td>
          <div class="effective-fee-container">
            <app-fee-rate [fee]="tx.effectiveFeePerVsize"></app-fee-rate>
            <ng-template [ngIf]="tx?.status?.confirmed">
              <app-tx-fee-rating class="ml-2 mr-2" *ngIf="tx.fee || tx.effectiveFeePerVsize" [tx]="tx"></app-tx-fee-rating>
            </ng-template>
          </div>
          <button *ngIf="cpfpInfo.bestDescendant || cpfpInfo.descendants?.length || cpfpInfo.ancestors?.length" type="button" class="btn btn-outline-info btn-sm btn-small-height float-right" (click)="showCpfpDetails = !showCpfpDetails">CPFP <fa-icon [icon]="['fas', 'info-circle']" [fixedWidth]="true"></fa-icon></button>
        </td>
      </tr>
    </tbody>
  </table>
</ng-template><|MERGE_RESOLUTION|>--- conflicted
+++ resolved
@@ -132,18 +132,10 @@
                     </ng-template>
                     <ng-template #estimationTmpl>
                       <ng-template [ngIf]="this.mempoolPosition.block >= 7" [ngIfElse]="belowBlockLimit">
-<<<<<<< HEAD
-                        <span class="eta d-flex align-items-center">
-                          <span class="flex-grow-1" i18n="transaction.eta.in-several-hours|Transaction ETA in several hours or more">In several hours (or more)</span>
-                          <button class="btn btn-sm btn-purple accelerate" *ngIf="acceleratorAvailable && accelerateCtaType === 'button'" (click)="onAccelerateClicked()">
-                            Accelerate
-                          </button>
-=======
                         <span class="eta" [class]="acceleratorAvailable ? 'd-flex justify-content-end' : ''">
                           <span i18n="transaction.eta.in-several-hours|Transaction ETA in several hours or more">In several hours (or more)</span>
                           <span *ngIf="acceleratorAvailable" class="ml-2"></span>
-                          <a *ngIf="acceleratorAvailable" [href]="'/services/accelerator/accelerate?txid=' + tx.txid" class="btn badge badge-primary accelerate ml-auto" i18n="transaction.accelerate|Accelerate button label">Accelerate</a>
->>>>>>> ac56f70f
+                          <a *ngIf="acceleratorAvailable && accelerateCtaType === 'button'" [href]="'/services/accelerator/accelerate?txid=' + tx.txid" class="btn badge badge-primary accelerate ml-auto" i18n="transaction.accelerate|Accelerate button label">Accelerate</a>
                         </span>
                       </ng-template>
                       <ng-template #belowBlockLimit>
@@ -151,18 +143,10 @@
                           <app-time kind="until" [time]="(60 * 1000 * this.mempoolPosition.block) + now" [fastRender]="false" [fixedRender]="true"></app-time>
                         </ng-template>
                         <ng-template #timeEstimateDefault>
-<<<<<<< HEAD
-                          <span class="d-flex align-items-center">
-                            <app-time class="flex-grow-1" kind="until" *ngIf="(da$ | async) as da;" [time]="da.timeAvg * (this.mempoolPosition.block + 1) + now + da.timeOffset" [fastRender]="false" [fixedRender]="true"></app-time>
-                            <button class="btn btn-sm btn-purple accelerate" *ngIf="acceleratorAvailable && accelerateCtaType === 'button'" (click)="onAccelerateClicked()">
-                              Accelerate
-                            </button>
-=======
                           <span [class]="acceleratorAvailable ? 'd-flex justify-content-end' : ''">
                             <app-time kind="until" *ngIf="(da$ | async) as da;" [time]="da.timeAvg * (this.mempoolPosition.block + 1) + now + da.timeOffset" [fastRender]="false" [fixedRender]="true"></app-time>
                             <span *ngIf="acceleratorAvailable" class="ml-2"></span>
-                            <a *ngIf="acceleratorAvailable" [href]="'/services/accelerator/accelerate?txid=' + tx.txid" class="btn badge badge-primary accelerate ml-auto" i18n="transaction.accelerate|Accelerate button label">Accelerate</a>
->>>>>>> ac56f70f
+                            <a *ngIf="acceleratorAvailable && accelerateCtaType === 'button'" [href]="'/services/accelerator/accelerate?txid=' + tx.txid" class="btn badge badge-primary accelerate ml-auto" i18n="transaction.accelerate|Accelerate button label">Accelerate</a>
                           </span>
                         </ng-template>
                       </ng-template>
