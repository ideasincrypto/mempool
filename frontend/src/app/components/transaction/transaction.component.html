<div class="container-xl">

  <div class="title-block">
    <div *ngIf="rbfTransaction && !tx?.status?.confirmed" class="alert alert-mempool" role="alert">
      <span i18n="transaction.rbf.replacement|RBF replacement">This transaction has been replaced by:</span>
      <app-truncate [text]="rbfTransaction.txid" [lastChars]="12" [link]="['/tx/' | relativeUrl, rbfTransaction.txid]"></app-truncate>
    </div>

    <div *ngIf="acceleratorAvailable && accelerateCtaType === 'alert' && !tx?.status?.confirmed && !tx?.acceleration" class="alert alert-mempool alert-dismissible" role="alert">
      <span><a class="link accelerator" (click)="onAccelerateClicked()">Accelerate</a> this transaction using Mempool Accelerator &trade;</span>
      <button type="button" class="close" aria-label="Close" (click)="dismissAccelAlert()">
        <span aria-hidden="true">&times;</span>
      </button>
    </div>

    <ng-container *ngIf="!rbfTransaction || rbfTransaction?.size || tx">
      <h1 i18n="shared.transaction">Transaction</h1>

      <span class="tx-link">
        <span class="txid">
          <app-truncate [text]="txId" [lastChars]="12" [link]="['/tx/' | relativeUrl, txId]">
            <app-clipboard [text]="txId"></app-clipboard>
          </app-truncate>
        </span>
      </span>

      <div class="container-buttons">
        <app-confirmations
          *ngIf="tx"
          [chainTip]="latestBlock?.height"
          [height]="tx?.status?.block_height"
          [replaced]="replaced"
          [removed]="this.rbfInfo?.mined && !this.tx?.status?.confirmed"
        ></app-confirmations>
      </div>
    </ng-container>
  </div>
  <div class="clearfix"></div>

  <ng-template [ngIf]="!isLoadingTx && !error">

    <ng-template [ngIf]="tx?.status?.confirmed" [ngIfElse]="unconfirmedTemplate">

      <div class="box">
        <div class="row">
          <div class="col-sm">
            <table class="table table-borderless table-striped">
              <tbody>
                <tr>
                  <td i18n="block.timestamp">Timestamp</td>
                  <td>
                    &lrm;{{ tx.status.block_time * 1000 | date:'yyyy-MM-dd HH:mm' }}
                    <div class="lg-inline">
                      <i class="symbol">(<app-time kind="since" [time]="tx.status.block_time" [fastRender]="true"></app-time>)</i>
                    </div>
                  </td>
                </tr>
                <ng-template [ngIf]="transactionTime > 0">
                  <tr>
                    <td i18n="transaction.confirmed|Transaction Confirmed state">Confirmed</td>
                    <td><app-time kind="span" [time]="tx.status.block_time - transactionTime" [fastRender]="true" [relative]="true"></app-time></td>
                  </tr>
                </ng-template>
                <tr *ngIf="network !== 'liquid' && network !== 'liquidtestnet' && featuresEnabled">
                  <td class="td-width" i18n="transaction.features|Transaction features">Features</td>
                  <td>
                    <app-tx-features [tx]="tx"></app-tx-features>
                  </td>
                </tr>
              </tbody>
            </table>
          </div>
          <div class="col-sm">
            <ng-container *ngTemplateOutlet="feeTable"></ng-container>
          </div>
        </div>
      </div>

    </ng-template>

    <!-- Accelerator -->
    <ng-container *ngIf="!tx?.status?.confirmed && showAccelerationSummary">
      <div class="title mt-3" id="acceleratePreviewAnchor">
        <h2>Accelerate</h2>
      </div>
      <div class="box">
        <app-accelerate-preview [tx]="tx" [scrollEvent]="scrollIntoAccelPreview"></app-accelerate-preview>
      </div>

    </ng-container>

    <ng-template #unconfirmedTemplate>

      <div class="box">
        <div class="row">
          <div class="col-sm">
            <table class="table table-borderless table-striped">
              <tbody>
                <ng-template [ngIf]="transactionTime !== 0">
                  <tr *ngIf="transactionTime === -1; else firstSeenTmpl">
                    <td><span class="skeleton-loader"></span></td>
                    <td><span class="skeleton-loader"></span></td>
                  </tr>
                  <ng-template #firstSeenTmpl>
                    <tr>
                      <td i18n="transaction.first-seen|Transaction first seen">First seen</td>
                      <td><i><app-time kind="since" [time]="transactionTime" [fastRender]="true"></app-time></i></td>
                    </tr>
                  </ng-template>
                </ng-template>
                <tr *ngIf="!replaced && !isCached">
                  <td class="td-width align-items-center align-middle" i18n="transaction.eta|Transaction ETA">ETA</td>
                  <td>
                    <ng-template [ngIf]="this.mempoolPosition?.block == null" [ngIfElse]="estimationTmpl">
                      <span class="skeleton-loader"></span>
                    </ng-template>
                    <ng-template #estimationTmpl>
                      <ng-template [ngIf]="this.mempoolPosition.block >= 7" [ngIfElse]="belowBlockLimit">
                        <span [class]="(acceleratorAvailable && accelerateCtaType === 'button') ? 'etaDeepMempool d-flex justify-content-end align-items-center' : ''">
                          <span i18n="transaction.eta.in-several-hours|Transaction ETA in several hours or more">In several hours (or more)</span>
<<<<<<< HEAD
                          <span class="ml-2"></span>
                          <a *ngIf="!tx.acceleration && stateService.env.OFFICIAL_MEMPOOL_SPACE && stateService.env.ACCELERATOR" [href]="'/services/accelerator/accelerate?txid=' + tx.txid" class="btn badge badge-primary accelerate ml-auto" i18n="transaction.accelerate|Accelerate button label">Accelerate</a>
=======
                          <a *ngIf="acceleratorAvailable && accelerateCtaType === 'button' && !tx?.acceleration" [href]="'/services/accelerator/accelerate?txid=' + tx.txid" class="btn btn-sm accelerateDeepMempool" i18n="transaction.accelerate|Accelerate button label" (click)="onAccelerateClicked()">Accelerate</a>
>>>>>>> 827b0f6a
                        </span>
                      </ng-template>
                      <ng-template #belowBlockLimit>
                        <ng-template [ngIf]="network === 'liquid' || network === 'liquidtestnet'" [ngIfElse]="timeEstimateDefault">
                          <app-time kind="until" [time]="(60 * 1000 * this.mempoolPosition.block) + now" [fastRender]="false" [fixedRender]="true"></app-time>
                        </ng-template>
                        <ng-template #timeEstimateDefault>
                          <span class="eta justify-content-end" [class]="(acceleratorAvailable && accelerateCtaType === 'button') ? 'd-flex align-items-center' : ''">
                            <app-time kind="until" *ngIf="(da$ | async) as da;" [time]="da.timeAvg * (this.mempoolPosition.block + 1) + now + da.timeOffset" [fastRender]="false" [fixedRender]="true"></app-time>
<<<<<<< HEAD
                            <span class="ml-2"></span>
                            <a *ngIf="!tx.acceleration && stateService.env.OFFICIAL_MEMPOOL_SPACE && stateService.env.ACCELERATOR" [href]="'/services/accelerator/accelerate?txid=' + tx.txid" class="btn badge badge-primary accelerate ml-auto" i18n="transaction.accelerate|Accelerate button label">Accelerate</a>
=======
                            <a *ngIf="acceleratorAvailable && accelerateCtaType === 'button' && !tx?.acceleration" [href]="'/services/accelerator/accelerate?txid=' + tx.txid" class="btn btn-sm accelerate" i18n="transaction.accelerate|Accelerate button label" (click)="onAccelerateClicked()">Accelerate</a>
>>>>>>> 827b0f6a
                          </span>
                        </ng-template>
                      </ng-template>
                    </ng-template>
                  </td>
                </tr>
                <tr *ngIf="network !== 'liquid' && network !== 'liquidtestnet'">
                  <td class="td-width" i18n="transaction.features|Transaction Features">Features</td>
                  <td>
                    <app-tx-features [tx]="tx"></app-tx-features>
                  </td>
                </tr>
              </tbody>
            </table>
          </div>
          <div class="col-sm">
            <ng-container *ngTemplateOutlet="feeTable"></ng-container>
          </div>
        </div>
      </div>
    </ng-template>

    <ng-template [ngIf]="showCpfpDetails">
      <br>

      <h2 class="text-left">CPFP <fa-icon [icon]="['fas', 'info-circle']" [fixedWidth]="true" size="xs"></fa-icon></h2>
      <div class="box cpfp-details">
        <table class="table table-fixed table-borderless table-striped">
          <thead>
            <tr>
              <th i18n="transactions-list.vout.scriptpubkey-type">Type</th>
              <th class="txids" i18n="dashboard.latest-transactions.txid">TXID</th>
              <th *only-vsize class="d-none d-lg-table-cell" i18n="transaction.vsize|Transaction Virtual Size">Virtual size</th>
              <th *only-weight class="d-none d-lg-table-cell" i18n="transaction.weight|Transaction Weight">Weight</th>
              <th i18n="transaction.fee-rate|Transaction fee rate">Fee rate</th>
              <th class="d-none d-lg-table-cell"></th>
            </tr>
          </thead>
          <tbody>
            <ng-template [ngIf]="cpfpInfo?.descendants?.length">
              <tr *ngFor="let cpfpTx of cpfpInfo.descendants">
                <td><span class="badge badge-primary" i18n="transaction.descendant|Descendant">Descendant</span></td>
                <td>
                  <app-truncate [text]="cpfpTx.txid" [link]="['/tx' | relativeUrl, cpfpTx.txid]"></app-truncate>
                </td>
                <td *only-vsize class="d-none d-lg-table-cell" [innerHTML]="cpfpTx.weight / 4 | vbytes: 2"></td>
                <td *only-weight class="d-none d-lg-table-cell" [innerHTML]="cpfpTx.weight | wuBytes: 2"></td>
                <td><app-fee-rate [fee]="cpfpTx.fee" [weight]="cpfpTx.weight"></app-fee-rate></td>
                <td class="d-none d-lg-table-cell"><fa-icon  *ngIf="roundToOneDecimal(cpfpTx) > roundToOneDecimal(tx)"  class="arrow-green" [icon]="['fas', 'angle-double-up']" [fixedWidth]="true"></fa-icon></td>
              </tr>
            </ng-template>
            <ng-template [ngIf]="cpfpInfo?.bestDescendant">
              <tr>
                <td><span class="badge badge-success" i18n="transaction.descendant|Descendant">Descendant</span></td>
                <td class="txids">
                  <app-truncate [text]="cpfpInfo.bestDescendant.txid" [link]="['/tx' | relativeUrl, cpfpInfo.bestDescendant.txid]"></app-truncate>
                </td>
                <td *only-vsize class="d-none d-lg-table-cell" [innerHTML]="cpfpInfo.bestDescendant.weight / 4 | vbytes: 2"></td>
                <td *only-weight class="d-none d-lg-table-cell" [innerHTML]="cpfpInfo.bestDescendant.weight | wuBytes: 2"></td>
                <td><app-fee-rate [fee]="cpfpInfo.bestDescendant.fee" [weight]="cpfpInfo.bestDescendant.weight"></app-fee-rate></td>
                <td class="d-none d-lg-table-cell"><fa-icon class="arrow-green" [icon]="['fas', 'angle-double-up']" [fixedWidth]="true"></fa-icon></td>
              </tr>
            </ng-template>
            <ng-template [ngIf]="cpfpInfo?.ancestors?.length">
              <tr *ngFor="let cpfpTx of cpfpInfo.ancestors">
                <td><span class="badge badge-primary" i18n="transaction.ancestor|Transaction Ancestor">Ancestor</span></td>
                <td class="txids">
                  <app-truncate [text]="cpfpTx.txid" [link]="['/tx' | relativeUrl, cpfpTx.txid]"></app-truncate>
                </td>
                <td *only-vsize class="d-none d-lg-table-cell" [innerHTML]="cpfpTx.weight / 4 | vbytes: 2"></td>
                <td *only-weight class="d-none d-lg-table-cell" [innerHTML]="cpfpTx.weight | wuBytes: 2"></td>
                <td><app-fee-rate [fee]="cpfpTx.fee" [weight]="cpfpTx.weight"></app-fee-rate></td>
                <td class="d-none d-lg-table-cell"><fa-icon *ngIf="roundToOneDecimal(cpfpTx) < roundToOneDecimal(tx)" class="arrow-red" [icon]="['fas', 'angle-double-down']" [fixedWidth]="true"></fa-icon></td>
              </tr>
            </ng-template>
          </tbody>
        </table>
      </div>
    </ng-template>

    <br>

    <ng-container *ngIf="rbfInfo">
      <div class="title float-left">
        <h2 id="rbf" i18n="transaction.rbf-history|RBF History">RBF History</h2>
      </div>
      <div class="clearfix"></div>
      <app-rbf-timeline [txid]="txId" [replacements]="rbfInfo"></app-rbf-timeline>
      <br>
    </ng-container>

    <ng-container *ngIf="flowEnabled; else flowPlaceholder">
      <div class="title float-left">
        <h2 id="flow" i18n="transaction.flow|Transaction flow">Flow</h2>
      </div>

      <button type="button" class="btn btn-outline-info flow-toggle btn-sm float-right" (click)="toggleGraph()" i18n="hide-diagram">Hide diagram</button>

      <div class="clearfix"></div>

      <div class="box">
        <div class="graph-container" #graphContainer>
          <tx-bowtie-graph
            [tx]="tx"
            [cached]="isCached"
            [width]="graphWidth"
            [height]="graphHeight"
            [lineLimit]="inOutLimit"
            [maxStrands]="graphExpanded ? maxInOut : 24"
            [network]="network"
            [tooltip]="true"
            [connectors]="true"
            [inputIndex]="inputIndex" [outputIndex]="outputIndex"
          >
          </tx-bowtie-graph>
        </div>
        <div class="toggle-wrapper" *ngIf="maxInOut > 24">
          <button class="btn btn-sm btn-primary graph-toggle" (click)="expandGraph();" *ngIf="!graphExpanded; else collapseBtn"><span i18n="show-more">Show more</span></button>
          <ng-template #collapseBtn>
            <button class="btn btn-sm btn-primary graph-toggle" (click)="collapseGraph();"><span i18n="show-less">Show less</span></button>
          </ng-template>
        </div>
      </div>

      <br>
    </ng-container>
    <ng-template #flowPlaceholder>
      <div class="box hidden">
        <div class="graph-container" #graphContainer>
        </div>
      </div>
    </ng-template>

    <div class="subtitle-block">
      <div class="title">
        <h2 i18n="transaction.inputs-and-outputs|Transaction inputs and outputs">Inputs & Outputs</h2>
      </div>

      <div class="title-buttons">
        <button *ngIf="!flowEnabled" type="button" class="btn btn-outline-info flow-toggle btn-sm" (click)="toggleGraph()" i18n="show-diagram">Show diagram</button>
        <button type="button" class="btn btn-outline-info btn-sm" (click)="txList.toggleDetails()" i18n="transaction.details|Transaction Details">Details</button>
      </div>
    </div>


    <app-transactions-list #txList [transactions]="[tx]" [cached]="isCached" [errorUnblinded]="errorUnblinded" [inputIndex]="inputIndex" [outputIndex]="outputIndex" [transactionPage]="true"></app-transactions-list>

    <div class="title text-left">
      <h2 i18n="transaction.details">Details</h2>
    </div>
    <div class="box">
      <div class="row">
        <div class="col-sm">
          <table class="table table-borderless table-striped">
            <tbody>
              <tr>
                <td i18n="block.size">Size</td>
                <td [innerHTML]="'&lrm;' + (tx.size | bytes: 2)"></td>
              </tr>
              <tr>
                <td i18n="transaction.vsize|Transaction Virtual Size">Virtual size</td>
                <td [innerHTML]="'&lrm;' + (tx.weight / 4 | vbytes: 2)"></td>
              </tr>
              <tr *ngIf="cpfpInfo && cpfpInfo.adjustedVsize && cpfpInfo.adjustedVsize > (tx.weight / 4)">
                <td i18n="transaction.adjusted-vsize|Transaction Adjusted VSize">Adjusted vsize</td>
                <td [innerHTML]="'&lrm;' + (cpfpInfo.adjustedVsize | vbytes: 2)"></td>
              </tr>
              <tr>
                <td i18n="block.weight">Weight</td>
                <td [innerHTML]="'&lrm;' + (tx.weight | wuBytes: 2)"></td>
              </tr>
            </tbody>
          </table>
        </div>
        <div class="col-sm">
          <table class="table table-borderless table-striped">
            <tbody>
              <tr>
                <td i18n="transaction.version">Version</td>
                <td [innerHTML]="'&lrm;' + (tx.version | number)"></td>
              </tr>
              <tr>
                <td i18n="transaction.locktime">Locktime</td>
                <td [innerHTML]="'&lrm;' + (tx.locktime | number)"></td>
              </tr>
              <tr *ngIf="cpfpInfo && cpfpInfo.adjustedVsize && cpfpInfo.adjustedVsize > (tx.weight / 4)">
                <td i18n="transaction.sigops|Transaction Sigops">Sigops</td>
                <td [innerHTML]="'&lrm;' + (cpfpInfo.sigops | number)"></td>
              </tr>
              <tr>
                <td i18n="transaction.hex">Transaction hex</td>
                <td><a target="_blank" href="{{ network === '' ? '' : '/' + network }}/api/tx/{{ txId }}/hex"><fa-icon [icon]="['fas', 'external-link-alt']" [fixedWidth]="true"></fa-icon></a></td>
              </tr>
            </tbody>
          </table>
        </div>
      </div>
    </div>

  </ng-template>

  <ng-template [ngIf]="(isLoadingTx && !error) || loadingCachedTx">

    <div class="box">
      <div class="row">
        <div class="col-sm">
          <table class="table table-borderless table-striped">
            <tbody>
              <tr>
                <td class="td-width"><span class="skeleton-loader"></span></td>
                <td><span class="skeleton-loader"></span></td>
              </tr>
              <tr>
                <td><span class="skeleton-loader"></span></td>
                <td><span class="skeleton-loader"></span></td>
              </tr>
            </tbody>
          </table>
        </div>
        <div class="col-sm">
          <table class="table table-borderless table-striped">
            <tbody>
              <tr>
                <td class="td-width"><span class="skeleton-loader"></span></td>
                <td><span class="skeleton-loader"></span></td>
              </tr>
              <tr>
                <td><span class="skeleton-loader"></span></td>
                <td><span class="skeleton-loader"></span></td>
              </tr>
            </tbody>
          </table>
        </div>
      </div>
    </div>

    <br>

    <ng-container *ngIf="flowEnabled">
      <div class="title">
        <h2 i18n="transaction.flow|Transaction flow">Flow</h2>
      </div>

      <div class="box">
        <div class="graph-container" #graphContainer style="visibility: hidden;"></div>
        <div class="row">
          <div class="col-sm">
            <table class="table table-borderless table-striped">
              <tbody>
                <tr>
                  <td><span class="skeleton-loader"></span></td>
                </tr>
              </tbody>
            </table>
          </div>
          <div class="col-sm">
            <table class="table table-borderless table-striped">
              <tbody>
                <tr>
                  <td><span class="skeleton-loader"></span></td>
                </tr>
              </tbody>
            </table>
          </div>
        </div>
      </div>

      <br>
    </ng-container>

    <div class="title">
      <h2 i18n="transaction.inputs-and-outputs|Transaction inputs and outputs">Inputs & Outputs</h2>
    </div>

    <div class="box">
      <div class="row">
        <div class="col-sm">
          <table class="table table-borderless table-striped">
            <tbody>
              <tr>
                <td><span class="skeleton-loader"></span></td>
              </tr>
            </tbody>
          </table>
        </div>
        <div class="col-sm">
          <table class="table table-borderless table-striped">
            <tbody>
              <tr>
                <td><span class="skeleton-loader"></span></td>
              </tr>
            </tbody>
          </table>
        </div>
      </div>
    </div>

    <br>

    <div class="title">
      <h2 i18n="transaction.details">Details</h2>
    </div>

    <div class="box">
      <div class="row">
        <div class="col-sm">
          <table class="table table-borderless table-striped">
            <tbody>
              <tr>
                <td><span class="skeleton-loader"></span></td>
                <td><span class="skeleton-loader"></span></td>
              </tr>
              <tr>
                <td><span class="skeleton-loader"></span></td>
                <td><span class="skeleton-loader"></span></td>
              </tr>
              <tr>
                <td><span class="skeleton-loader"></span></td>
                <td><span class="skeleton-loader"></span></td>
              </tr>
            </tbody>
          </table>
        </div>
        <div class="col-sm">
          <table class="table table-borderless table-striped">
            <tbody>
              <tr>
                <td><span class="skeleton-loader"></span></td>
                <td><span class="skeleton-loader"></span></td>
              </tr>
              <tr>
                <td><span class="skeleton-loader"></span></td>
                <td><span class="skeleton-loader"></span></td>
              </tr>
              <tr>
                <td><span class="skeleton-loader"></span></td>
                <td><span class="skeleton-loader"></span></td>
              </tr>
            </tbody>
          </table>
        </div>
      </div>
    </div>

  </ng-template>

  <ng-template [ngIf]="error && !loadingCachedTx">

    <div class="text-center" *ngIf="waitingForTransaction; else errorTemplate">
      <h3 i18n="transaction.error.transaction-not-found">Transaction not found.</h3>
      <h5 i18n="transaction.error.waiting-for-it-to-appear">Waiting for it to appear in the mempool...</h5>
      <div class="spinner-border text-light mt-2"></div>
    </div>

    <ng-template #errorTemplate>
      <div class="text-center">
        <h3>{{ error.error }}</h3>
      </div>
    </ng-template>
  </ng-template>

</div>

<ng-template #feeTable>
  <table class="table table-borderless table-striped">
    <tbody>
      <tr *ngIf="isMobile && (network === 'liquid' || network === 'liquidtestnet' || !featuresEnabled)"></tr>
      <tr>
        <td class="td-width" i18n="transaction.fee|Transaction fee">Fee</td>
        <td>{{ tx.fee | number }} <span class="symbol" i18n="shared.sat|sat">sat</span> <span class="fiat"><app-fiat [blockConversion]="blockConversion" [value]="tx.fee"></app-fiat></span></td>
      </tr>
      <tr>
        <td i18n="transaction.fee-rate|Transaction fee rate">Fee rate</td>
        <td>
          <app-fee-rate [fee]="tx.feePerVsize"></app-fee-rate>
          <ng-template [ngIf]="tx?.status?.confirmed">
            &nbsp;
            <app-tx-fee-rating *ngIf="tx.fee && !hasEffectiveFeeRate" [tx]="tx"></app-tx-fee-rating>
          </ng-template>
        </td>
      </tr>
      <tr *ngIf="cpfpInfo && hasEffectiveFeeRate">
        <td *ngIf="tx.acceleration" i18n="transaction.accelerated-fee-rate|Accelerated transaction fee rate">Accelerated fee rate</td>
        <td *ngIf="!tx.acceleration" i18n="transaction.effective-fee-rate|Effective transaction fee rate">Effective fee rate</td>
        <td>
          <div class="effective-fee-container">
            <app-fee-rate [fee]="tx.effectiveFeePerVsize"></app-fee-rate>
            <ng-template [ngIf]="tx?.status?.confirmed">
              <app-tx-fee-rating class="ml-2 mr-2" *ngIf="tx.fee || tx.effectiveFeePerVsize" [tx]="tx"></app-tx-fee-rating>
            </ng-template>
          </div>
          <button *ngIf="cpfpInfo.bestDescendant || cpfpInfo.descendants?.length || cpfpInfo.ancestors?.length" type="button" class="btn btn-outline-info btn-sm btn-small-height float-right" (click)="showCpfpDetails = !showCpfpDetails">CPFP <fa-icon [icon]="['fas', 'info-circle']" [fixedWidth]="true"></fa-icon></button>
        </td>
      </tr>
    </tbody>
  </table>
</ng-template><|MERGE_RESOLUTION|>--- conflicted
+++ resolved
@@ -118,12 +118,7 @@
                       <ng-template [ngIf]="this.mempoolPosition.block >= 7" [ngIfElse]="belowBlockLimit">
                         <span [class]="(acceleratorAvailable && accelerateCtaType === 'button') ? 'etaDeepMempool d-flex justify-content-end align-items-center' : ''">
                           <span i18n="transaction.eta.in-several-hours|Transaction ETA in several hours or more">In several hours (or more)</span>
-<<<<<<< HEAD
-                          <span class="ml-2"></span>
-                          <a *ngIf="!tx.acceleration && stateService.env.OFFICIAL_MEMPOOL_SPACE && stateService.env.ACCELERATOR" [href]="'/services/accelerator/accelerate?txid=' + tx.txid" class="btn badge badge-primary accelerate ml-auto" i18n="transaction.accelerate|Accelerate button label">Accelerate</a>
-=======
-                          <a *ngIf="acceleratorAvailable && accelerateCtaType === 'button' && !tx?.acceleration" [href]="'/services/accelerator/accelerate?txid=' + tx.txid" class="btn btn-sm accelerateDeepMempool" i18n="transaction.accelerate|Accelerate button label" (click)="onAccelerateClicked()">Accelerate</a>
->>>>>>> 827b0f6a
+                          <a *ngIf="!tx.acceleration && acceleratorAvailable && accelerateCtaType === 'button' && !tx?.acceleration" [href]="'/services/accelerator/accelerate?txid=' + tx.txid" class="btn btn-sm accelerateDeepMempool" i18n="transaction.accelerate|Accelerate button label" (click)="onAccelerateClicked()">Accelerate</a>
                         </span>
                       </ng-template>
                       <ng-template #belowBlockLimit>
@@ -133,12 +128,7 @@
                         <ng-template #timeEstimateDefault>
                           <span class="eta justify-content-end" [class]="(acceleratorAvailable && accelerateCtaType === 'button') ? 'd-flex align-items-center' : ''">
                             <app-time kind="until" *ngIf="(da$ | async) as da;" [time]="da.timeAvg * (this.mempoolPosition.block + 1) + now + da.timeOffset" [fastRender]="false" [fixedRender]="true"></app-time>
-<<<<<<< HEAD
-                            <span class="ml-2"></span>
-                            <a *ngIf="!tx.acceleration && stateService.env.OFFICIAL_MEMPOOL_SPACE && stateService.env.ACCELERATOR" [href]="'/services/accelerator/accelerate?txid=' + tx.txid" class="btn badge badge-primary accelerate ml-auto" i18n="transaction.accelerate|Accelerate button label">Accelerate</a>
-=======
-                            <a *ngIf="acceleratorAvailable && accelerateCtaType === 'button' && !tx?.acceleration" [href]="'/services/accelerator/accelerate?txid=' + tx.txid" class="btn btn-sm accelerate" i18n="transaction.accelerate|Accelerate button label" (click)="onAccelerateClicked()">Accelerate</a>
->>>>>>> 827b0f6a
+                            <a *ngIf="!tx.acceleration && cceleratorAvailable && accelerateCtaType === 'button' && !tx?.acceleration" [href]="'/services/accelerator/accelerate?txid=' + tx.txid" class="btn btn-sm accelerate" i18n="transaction.accelerate|Accelerate button label" (click)="onAccelerateClicked()">Accelerate</a>
                           </span>
                         </ng-template>
                       </ng-template>
