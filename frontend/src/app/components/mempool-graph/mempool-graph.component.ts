import { Component, OnInit, Input, Inject, LOCALE_ID, ChangeDetectionStrategy, OnChanges } from '@angular/core';
import { VbytesPipe } from '../../shared/pipes/bytes-pipe/vbytes.pipe';
import { WuBytesPipe } from '../../shared/pipes/bytes-pipe/wubytes.pipe';
import { AmountShortenerPipe } from '../../shared/pipes/amount-shortener.pipe';
import { formatNumber } from '@angular/common';
import { OptimizedMempoolStats } from '../../interfaces/node-api.interface';
import { StateService } from '../../services/state.service';
import { StorageService } from '../../services/storage.service';
import { EChartsOption } from '../../graphs/echarts';
import { feeLevels, chartColors } from '../../app.constants';
import { download, formatterXAxis, formatterXAxisLabel } from '../../shared/graphs.utils';

@Component({
  selector: 'app-mempool-graph',
  templateUrl: './mempool-graph.component.html',
  styles: [`
    .loadingGraphs {
      position: absolute;
      top: 50%;
      left: calc(50% - 16px);
      z-index: 100;
    }
  `],
  changeDetection: ChangeDetectionStrategy.OnPush,
})
export class MempoolGraphComponent implements OnInit, OnChanges {
  @Input() data: any[];
  @Input() filterSize = 100000;
  @Input() limitFilterFee = 1;
  @Input() hideCount: boolean = true;
  @Input() height: number | string = 200;
  @Input() top: number | string = 20;
  @Input() right: number | string = 10;
  @Input() left: number | string = 75;
  @Input() template: ('widget' | 'advanced') = 'widget';
  @Input() showZoom = true;
  @Input() windowPreferenceOverride: string;

  isLoading = true;
  mempoolVsizeFeesData: any;
  mempoolVsizeFeesOptions: EChartsOption;
  mempoolVsizeFeesInitOptions = {
    renderer: 'svg',
  };
  windowPreference: string;
  hoverIndexSerie = 0;
  maxFee: number;
  feeLimitIndex: number;
  maxFeeIndex: number;
  feeLevelsOrdered = [];
  chartColorsOrdered = chartColors;
  inverted: boolean;
  chartInstance: any = undefined;
  weightMode: boolean = false;
  isWidget: boolean = false;
  showCount: boolean = false;

  constructor(
    private vbytesPipe: VbytesPipe,
    private wubytesPipe: WuBytesPipe,
    private amountShortenerPipe: AmountShortenerPipe,
    private stateService: StateService,
    private storageService: StorageService,
    @Inject(LOCALE_ID) private locale: string,
  ) { }

  ngOnInit(): void {
    this.isLoading = true;
    this.inverted = this.storageService.getValue('inverted-graph') === 'true';
    this.isWidget = this.template === 'widget';
    this.showCount = !this.isWidget && !this.hideCount;
  }

  ngOnChanges(changes) {
    if (!this.data) {
      return;
    }
    this.isWidget = this.template === 'widget';
    this.showCount = !this.isWidget && !this.hideCount;
    this.windowPreference = this.windowPreferenceOverride ? this.windowPreferenceOverride : this.storageService.getValue('graphWindowPreference');
    this.mempoolVsizeFeesData = this.handleNewMempoolData(this.data.concat([]));
    this.mountFeeChart();
  }

  rendered() {
    if (!this.data) {
      return;
    }
    this.isLoading = false;
  }

  onChartReady(myChart: any) {
    myChart.getZr().on('mousemove', (e: any) => {
      if (e.target !== undefined &&
        e.target.parent !== undefined &&
        e.target.parent.parent !== null &&
        e.target.parent.parent.__ecComponentInfo !== undefined) {
          this.hoverIndexSerie = e.target.parent.parent.__ecComponentInfo.index;
      }
    });
    this.chartInstance = myChart;
  }

  handleNewMempoolData(mempoolStats: OptimizedMempoolStats[]) {
    mempoolStats.reverse();
    const labels = mempoolStats.map(stats => stats.added);
    const finalArrayVByte = this.generateArray(mempoolStats);
    const finalArrayCount = this.generateCountArray(mempoolStats);

    return {
      labels: labels,
      series: finalArrayVByte,
      countSeries: finalArrayCount,
    };
  }

  generateArray(mempoolStats: OptimizedMempoolStats[]) {
    const finalArray: number[][][] = [];
    let feesArray: number[][] = [];

    let maxTier = 0;
    for (let index = 37; index > -1; index--) {
      feesArray = [];
      mempoolStats.forEach((stats) => {
        if (stats.vsizes[index] >= this.filterSize) {
          maxTier = Math.max(maxTier, index);
        }
        feesArray.push([stats.added * 1000, stats.vsizes[index] ? stats.vsizes[index] : 0]);
      });
      finalArray.push(feesArray);
    }
    this.maxFeeIndex = maxTier;

    finalArray.reverse();
    return finalArray;
  }

  generateCountArray(mempoolStats: OptimizedMempoolStats[]) {
    return mempoolStats.filter(stats => stats.count > 0).map(stats => [stats.added * 1000, stats.count]);
  }

  mountFeeChart() {
    this.orderLevels();
    const { series, countSeries } = this.mempoolVsizeFeesData;

    const seriesGraph = [];
    const newColors = [];
    for (let index = 0; index < series.length; index++) {
      const value = series[index];
      if (index >= this.feeLimitIndex && index <= this.maxFeeIndex) {
        newColors.push(this.chartColorsOrdered[index]);
        seriesGraph.push({
          zlevel: 0,
          name: this.feeLevelsOrdered[index],
          type: 'line',
          stack: 'fees',
          smooth: false,
          markPoint: {
            symbol: 'rect',
          },
          lineStyle: {
            width: 0,
            opacity: 0,
          },
          symbol: 'none',
          emphasis: {
            focus: 'none',
            areaStyle: {
              opacity: 0.85,
            },
          },
          markLine: {
            silent: true,
            symbol: 'none',
            lineStyle: {
              color: '#fff',
              opacity: 1,
              width: this.inverted ? 2 : 0,
            },
            data: [{
              yAxis: '1000000',
              label: {
                show: false,
                color: '#ffffff',
              }
            }],
          },
          areaStyle: {
            color: this.chartColorsOrdered[index],
            opacity: 1,
          },
          data: value
        });
      }
    }
    if (this.showCount) {
      newColors.push('white');
      seriesGraph.push({
        zlevel: 1,
        yAxisIndex: 1,
        name: 'count',
        type: 'line',
        stack: 'count',
        smooth: false,
        markPoint: false,
        lineStyle: {
          width: 2,
          opacity: 1,
        },
        symbol: 'none',
        silent: true,
        areaStyle: {
          color: null,
          opacity: 0,
        },
        data: countSeries,
      });
    }

    this.mempoolVsizeFeesOptions = {
      series: this.inverted ? [...seriesGraph].reverse() : seriesGraph,
      hover: true,
      color: this.inverted ? [...newColors].reverse() : newColors,
      tooltip: {
        show: !this.isMobile(),
        trigger: 'axis',
        alwaysShowContent: false,
        position: (pos, params, el, elRect, size) => {
          const positions = { top: (this.template === 'advanced') ? 0 : -30 };
          positions[['left', 'right'][+(pos[0] < size.viewSize[0] / 2)]] = 100;
          return positions;
        },
<<<<<<< HEAD
        extraCssText: `width: ${(this.template === 'advanced') ? '310px' : '200px'};
=======
        extraCssText: `width: ${(this.template === 'advanced') ? '300px' : '200px'};
>>>>>>> 5d05dd70
                      background: transparent;
                      border: none;
                      box-shadow: none;`,
        axisPointer: {
          type: 'cross',
          label: {
            formatter: (params: any) => {
              if (params.axisDimension === 'y') {
                if (params.axisIndex === 0) {
                  return this.vbytesPipe.transform(params.value, 2, 'vB', 'MvB', true);
                } else {
                  return this.amountShortenerPipe.transform(params.value, 2, undefined, true);
                }
              } else {
                return formatterXAxis(this.locale, this.windowPreference, params.value);
              }
            }
          }
        },
        formatter: (params: any) => {
          const axisValueLabel: string = formatterXAxis(this.locale, this.windowPreference, params[0].axisValue);
          const { totalValue, totalValueArray } = this.getTotalValues(params);
          const itemFormatted = [];
          let sum = 0;
          let progressPercentageText = '';
          let countItem;
          let items = this.inverted ? [...params].reverse() : params;
          if (items[items.length - 1].seriesName === 'count') {
            countItem = items.pop();
          }
          items.map((item: any, index: number) => {
            sum += item.value[1];
            const progressPercentage = (item.value[1] / totalValue) * 100;
            const progressPercentageSum = (totalValueArray[index] / totalValue) * 100;
            let activeItemClass = '';
            let hoverActive = 0;
            if (this.inverted) {
              hoverActive = Math.abs(this.feeLevelsOrdered.length - item.seriesIndex - this.feeLevelsOrdered.length);
            } else {
              hoverActive = item.seriesIndex;
            }
            if (this.hoverIndexSerie === hoverActive) {
              progressPercentageText = `<div class="total-parcial-active">
                <span class="progress-percentage">
                  ${formatNumber(progressPercentage, this.locale, '1.2-2')}
                  <span class="symbol">%</span>
                </span>
                <span class="total-parcial-vbytes">
                  ${this.vbytesPipe.transform(sum, 2, 'vB', 'MvB', false)}
                </span>
                <div class="total-percentage-bar">
                  <span class="total-percentage-bar-background">
                    <span style="
                      width: ${progressPercentage}%;
                      background: ${item.color}
                    "></span>
                  </span>
                </div>
              </div>`;
              activeItemClass = 'active';
            }
            itemFormatted.push(`<tr class="item ${activeItemClass}">
              <td class="indicator-container">
                <span class="indicator" style="
                  background-color: ${item.color}
                "></span>
                <span>
                  ${item.seriesName}
                </span>
              </td>
              <td class="total-progress-sum">
                <span>
                  ${(item.value[1] / 1_000_000).toFixed(2)} <span class="symbol">MvB</span>
                </span>
              </td>
              <td class="total-progress-sum">
                <span>
                  ${(totalValueArray[index] / 1_000_000).toFixed(2)} <span class="symbol">MvB</span>
                </span>
              </td>
              <td class="total-progress-sum-bar">
                <span class="total-percentage-bar-background">
                  <span style="
                    width: ${progressPercentageSum.toFixed(2)}%;
                    background-color: ${this.chartColorsOrdered[3]}
                  "></span>
                </span>
              </td>
            </tr>`);
          });
          const classActive = (this.template === 'advanced') ? 'fees-wrapper-tooltip-chart-advanced' : '';
          const titleCount = $localize`Count`;
          const titleRange = $localize`Range`;
          const titleSize = $localize`:@@7faaaa08f56427999f3be41df1093ce4089bbd75:Size`;
          const titleSum = $localize`Sum`;
          return `<div class="fees-wrapper-tooltip-chart ${classActive}">
            <div class="title">
              ${axisValueLabel}
              <span class="total-value">
                ${this.vbytesPipe.transform(totalValue, 2, 'vB', 'MvB', false)}
              </span>
            </div>
            ` +
              (this.showCount && countItem ? `
                <table class="count">
                  <tbody>
                    <tr class="item">
                      <td class="indicator-container">
                        <span class="indicator" style="background-color: white"></span>
                        <span>
                          ${titleCount}
                        </span>
                      </td>
                      <td style="text-align: right;">
                        <span>${this.amountShortenerPipe.transform(countItem.value[1], 2, undefined, true)}</span>
                      </td>
                    </tr>
                  </tbody>
                </table>
              ` : '')
            + `
            <table>
              <thead>
                <tr>
                  <th>${titleRange}</th>
                  <th>${titleSize}</th>
                  <th>${titleSum}</th>
                  <th></th>
                </tr>
              </thead>
              <tbody>
                ${this.inverted ? itemFormatted.join('') : itemFormatted.reverse().join('')}
              </tbody>
            </table>
            <span class="total-value">
              ${progressPercentageText}
            </span>
          </div>`;
        }
      },
      dataZoom: (this.isWidget && this.isMobile()) ? null : [{
        type: 'inside',
        realtime: true,
        zoomLock: (this.isWidget) ? true : false,
        zoomOnMouseWheel: (this.template === 'advanced') ? true : false,
        moveOnMouseMove: (this.isWidget) ? true : false,
        maxSpan: 100,
        minSpan: 10,
      }, {
        showDetail: false,
        show: (this.template === 'advanced' && this.showZoom) ? true : false,
        type: 'slider',
        brushSelect: false,
        realtime: true,
        bottom: 0,
        selectedDataBackground: {
          lineStyle: {
            color: '#fff',
            opacity: 0.45,
          },
          areaStyle: {
            opacity: 0,
          }
        }
      }],
      animation: false,
      grid: {
        height: this.height,
        right: this.right,
        top: this.top,
        left: this.left,
      },
      xAxis: [
        {
          name: this.isWidget ? '' : formatterXAxisLabel(this.locale, this.windowPreference),
          nameLocation: 'middle',
          nameTextStyle: {
            padding: [20, 0, 0, 0],
          },
          type: 'time',
          boundaryGap: false,
          axisLine: { onZero: true },
          axisLabel: {
            margin: 20,
            align: 'center',
            fontSize: 11,
            lineHeight: 12,
            hideOverlap: true,
            padding: [0, 5],
          },
        }
      ],
      yAxis: [{
        type: 'value',
        axisLine: { onZero: false },
        axisLabel: {
          fontSize: 11,
          formatter: (value: number) => (`${this.vbytesPipe.transform(value, 2, 'vB', 'MvB', true)}`),
        },
        splitLine: {
          lineStyle: {
            type: 'dotted',
            color: '#ffffff66',
            opacity: 0.25,
          }
        }
      }, this.showCount ? {
        type: 'value',
        position: 'right',
        axisLine: { onZero: false },
        axisLabel: {
          formatter: (value: number) => (`${this.amountShortenerPipe.transform(value, 2, undefined, true)}`),
        },
        splitLine: {
          show: false,
        }
      } : null],
    };
  }

  getTotalValues = (values: any) => {
    let totalValueTemp = 0;
    const totalValueArray = [];
    const valuesInverted = this.inverted ? values : [...values].reverse();
    for (const item of valuesInverted) {
      totalValueTemp += item.value[1];
      totalValueArray.push(totalValueTemp);
    }
    return {
      totalValue: totalValueTemp,
      totalValueArray: totalValueArray.reverse(),
    };
  }

  orderLevels() {
    this.feeLevelsOrdered = [];
    const maxIndex = Math.min(feeLevels.length, this.maxFeeIndex);
    for (let i = 0; i < feeLevels.length; i++) {
      if (feeLevels[i] === this.limitFilterFee) {
        this.feeLimitIndex = i;
      }
      if (feeLevels[i] <= feeLevels[this.maxFeeIndex]) {
        if (this.stateService.network === 'liquid' || this.stateService.network === 'liquidtestnet') {
          if (i === maxIndex || feeLevels[i] == null) {
            this.feeLevelsOrdered.push(`${(feeLevels[i] / 10).toFixed(1)}+`);
          } else {
            this.feeLevelsOrdered.push(`${(feeLevels[i] / 10).toFixed(1)} - ${(feeLevels[i + 1]  / 10).toFixed(1)}`);
          }
        } else {
          if (i === maxIndex || feeLevels[i] == null) {
            this.feeLevelsOrdered.push(`${feeLevels[i]}+`);
          } else {
            this.feeLevelsOrdered.push(`${feeLevels[i]} - ${feeLevels[i + 1]}`);
          }
        }
      }
    }
    this.chartColorsOrdered =  chartColors.slice(0, this.feeLevelsOrdered.length);
  }

  isMobile() {
    return window.innerWidth <= 767.98;
  }

  onSaveChart(timespan) {
    // @ts-ignore
    const prevHeight = this.mempoolVsizeFeesOptions.grid.height;
    const now = new Date();
    // @ts-ignore
    this.mempoolVsizeFeesOptions.grid.height = prevHeight + 20;
    this.mempoolVsizeFeesOptions.backgroundColor = '#11131f';
    this.chartInstance.setOption(this.mempoolVsizeFeesOptions);
    download(this.chartInstance.getDataURL({
      pixelRatio: 2,
      excludeComponents: ['dataZoom'],
    }), `mempool-graph-${timespan}-${Math.round(now.getTime() / 1000)}.svg`);
    // @ts-ignore
    this.mempoolVsizeFeesOptions.grid.height = prevHeight;
    this.mempoolVsizeFeesOptions.backgroundColor = 'none';
    this.chartInstance.setOption(this.mempoolVsizeFeesOptions);
  }
}
<|MERGE_RESOLUTION|>--- conflicted
+++ resolved
@@ -230,11 +230,7 @@
           positions[['left', 'right'][+(pos[0] < size.viewSize[0] / 2)]] = 100;
           return positions;
         },
-<<<<<<< HEAD
-        extraCssText: `width: ${(this.template === 'advanced') ? '310px' : '200px'};
-=======
         extraCssText: `width: ${(this.template === 'advanced') ? '300px' : '200px'};
->>>>>>> 5d05dd70
                       background: transparent;
                       border: none;
                       box-shadow: none;`,
