{
  "name": "@mempool/mempool-js",
<<<<<<< HEAD
  "version": "2.3.0",
  "description": "NPM Package for Mempool JS API.",
=======
  "version": "2.2.0",
  "description": "NPM package module for Mempool APIs.",
>>>>>>> 9c483af4
  "main": "lib/index.js",
  "keywords": [
    "axios",
    "bitcoin",
    "bisq",
    "liquid",
    "mainet",
    "testnet",
    "signet",
    "blockchain",
    "html",
    "mempool-space",
    "mempool-js",
    "mempool",
    "nodejs",
    "typescript"
  ],
  "author": "Miguel Medeiros <contact@miguelmedeiros.com.br> (miguelmedeiros.com.br)",
  "url": "https://mempool.space/",
  "private": false,
  "repository": {
    "type": "git",
    "url": "git://github.com/mempool/mempool-js.git"
  },
  "types": "lib/index.d.ts",
  "scripts": {
    "start": "ts-node src/index.ts",
    "dev": "nodemon src/index.ts",
    "build": "tsc | browserify lib/index.js --standalone mempoolJS > dist/mempool.js | browserify -p tinyify lib/index.js --standalone mempoolJS > dist/mempool.min.js",
    "prepare": "npm run build",
    "postversion": "git push && git push --tags"
  },
  "files": [
    "lib/**/*"
  ],
  "dependencies": {
    "axios": "^0.21.1",
    "ws": "^7.4.3"
  },
  "devDependencies": {
    "@types/node": "^14.14.25",
    "@types/websocket": "^1.0.2",
    "@types/ws": "^7.4.1",
    "@typescript-eslint/eslint-plugin": "^4.14.2",
    "@typescript-eslint/parser": "^4.14.2",
    "browserify": "^17.0.0",
    "eslint": "^7.19.0",
    "nodemon": "^2.0.7",
    "tinyify": "^3.0.0",
    "typescript": "^4.1.3"
  },
  "license": "MIT"
}<|MERGE_RESOLUTION|>--- conflicted
+++ resolved
@@ -1,12 +1,7 @@
 {
   "name": "@mempool/mempool-js",
-<<<<<<< HEAD
-  "version": "2.3.0",
-  "description": "NPM Package for Mempool JS API.",
-=======
   "version": "2.2.0",
   "description": "NPM package module for Mempool APIs.",
->>>>>>> 9c483af4
   "main": "lib/index.js",
   "keywords": [
     "axios",
